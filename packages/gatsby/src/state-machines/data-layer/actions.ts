--- conflicted
+++ resolved
@@ -40,10 +40,7 @@
 export const dataLayerActions: ActionFunctionMap<IDataLayerContext, any> = {
   assignChangedPages,
   assignGraphQLRunners,
-<<<<<<< HEAD
   callApi,
   markNodesDirty,
   genericOnError,
-=======
->>>>>>> 2ab320aa
 }