--- conflicted
+++ resolved
@@ -1,27 +1,17 @@
 import reporter from "gatsby-cli/lib/reporter"
 import apiRunnerNode from "../utils/api-runner-node"
-<<<<<<< HEAD
 import { IDataLayerContext } from "../state-machines/data-layer/types"
-=======
 import { assertStore } from "../utils/assert-store"
->>>>>>> 80654fb4
 
 export async function createPages({
   parentSpan,
   gatsbyNodeGraphQLFunction,
   store,
-<<<<<<< HEAD
 }: Partial<IDataLayerContext>): Promise<{
   deletedPages: string[]
   changedPages: string[]
 }> {
-  if (!store) {
-    reporter.panic(`store not initialized`)
-  }
-=======
-}: Partial<IBuildContext>): Promise<void> {
   assertStore(store)
->>>>>>> 80654fb4
   const activity = reporter.activityTimer(`createPages`, {
     parentSpan,
   })
