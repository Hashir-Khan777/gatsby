--- conflicted
+++ resolved
@@ -20,11 +20,7 @@
   ISetSiteConfig,
 } from "../types"
 
-<<<<<<< HEAD
-// import { store } from ".."
-=======
 import { gatsbyConfigSchema } from "../../joi-schemas/joi"
->>>>>>> e267ca00
 
 /**
  * Create a dependency between a page and data. Probably for
@@ -231,7 +227,6 @@
 }
 
 /**
-<<<<<<< HEAD
  * Create a dependency between a page and module.
  * For internal use only.
  * @private
@@ -275,7 +270,10 @@
       type,
       importName,
     },
-=======
+  }
+}
+
+/*
  * Set gatsby config
  * @private
  */
@@ -295,6 +293,5 @@
   return {
     type: `SET_SITE_CONFIG`,
     payload: normalizedPayload,
->>>>>>> e267ca00
   }
 }