--- conflicted
+++ resolved
@@ -1,11 +1,7 @@
 {
   "name": "gatsby-transformer-sqip",
   "description": "Generates geometric primitive version of images",
-<<<<<<< HEAD
-  "version": "0.0.4-5",
-=======
-  "version": "0.0.10",
->>>>>>> 7e42c02b
+  "version": "2.0.0-alpha.1",
   "author": "Benedikt Rötsch <roetsch.beni@gmail.com>",
   "bugs": {
     "url": "https://github.com/gatsbyjs/gatsby/issues"
